// SPDX-FileCopyrightText: 2006-2024 Knut Reinert & Freie Universität Berlin
// SPDX-FileCopyrightText: 2016-2024 Knut Reinert & MPI für molekulare Genetik
// SPDX-License-Identifier: BSD-3-Clause

/*!\file
 * \brief Implements raptor::build_hibf.
 * \author Enrico Seiler <enrico.seiler AT fu-berlin.de>
 */

#include <hibf/hierarchical_interleaved_bloom_filter.hpp>

#include <raptor/build/build_hibf.hpp>
#include <raptor/build/store_index.hpp>
#include <raptor/file_reader.hpp>

namespace raptor
{

void construct_hibf(build_arguments const & arguments,
                    seqan::hibf::config & config,
                    seqan::hibf::layout::layout const & layout)
{
    // Call ctor
    seqan::hibf::hierarchical_interleaved_bloom_filter hibf{config, layout};

    arguments.index_allocation_timer = std::move(hibf.index_allocation_timer);
    arguments.user_bin_io_timer = std::move(hibf.user_bin_io_timer);
    arguments.merge_kmers_timer = std::move(hibf.merge_kmers_timer);
    arguments.fill_ibf_timer = std::move(hibf.fill_ibf_timer);

    arguments.index_allocation_timer.start();
    raptor_index<index_structure::hibf> index{window{arguments.window_size},
                                              arguments.shape,
                                              arguments.parts,
                                              arguments.bin_path,
                                              arguments.fpr,
                                              std::move(hibf)};
    arguments.index_allocation_timer.stop();

    arguments.store_index_timer.start();
    store_index(arguments.out_path, std::move(index));
    arguments.store_index_timer.stop();
}

void build_hibf(build_arguments const & arguments)
{
    std::variant<file_reader<file_types::sequence>, file_reader<file_types::minimiser>> reader;
    if (arguments.input_is_minimiser)
        reader = file_reader<file_types::minimiser>{};
    else
        reader = file_reader<file_types::sequence>{arguments.shape, arguments.window_size};

    auto input_lambda = [&arguments, &reader](size_t const user_bin_id, seqan::hibf::insert_iterator it)
    {
        std::visit(
            [&](auto const & reader)
            {
                reader.hash_into(arguments.bin_path[user_bin_id], it);
            },
            reader);
    };

    seqan::hibf::config config{};
    seqan::hibf::layout::layout layout{};

    std::ifstream layout_stream{arguments.bin_file};
    config.read_from(layout_stream);

    // update config and build_arguments
    config.threads = arguments.threads;
    config.input_fn = input_lambda;

    for (size_t part = 0; part < arguments.parts; ++part)
    {
        layout.clear();
        layout.read_from(layout_stream); // read current layout

        // Inc ase of partitioned HIBF, replace out_path by appending `_[part]` for each index partition.
        build_arguments local_arguments = arguments;
        local_arguments.out_path = (arguments.parts > 1) ? arguments.out_path.string() + "_" + std::to_string(part)
                                                         : arguments.out_path.string();

<<<<<<< HEAD
    arguments.index_allocation_timer.start();
    raptor_index<index_structure::hibf> index{window{arguments.window_size},
                                              arguments.shape,
                                              arguments.parts,
                                              arguments.bin_path,
                                              config,
                                              std::move(hibf)};
    arguments.index_allocation_timer.stop();

    arguments.store_index_timer.start();
    store_index(arguments.out_path, std::move(index));
    arguments.store_index_timer.stop();
=======
        construct_hibf(local_arguments, config, layout);
    }
>>>>>>> b671474e
}

} // namespace raptor<|MERGE_RESOLUTION|>--- conflicted
+++ resolved
@@ -33,7 +33,7 @@
                                               arguments.shape,
                                               arguments.parts,
                                               arguments.bin_path,
-                                              arguments.fpr,
+                                              config,
                                               std::move(hibf)};
     arguments.index_allocation_timer.stop();
 
@@ -80,23 +80,8 @@
         local_arguments.out_path = (arguments.parts > 1) ? arguments.out_path.string() + "_" + std::to_string(part)
                                                          : arguments.out_path.string();
 
-<<<<<<< HEAD
-    arguments.index_allocation_timer.start();
-    raptor_index<index_structure::hibf> index{window{arguments.window_size},
-                                              arguments.shape,
-                                              arguments.parts,
-                                              arguments.bin_path,
-                                              config,
-                                              std::move(hibf)};
-    arguments.index_allocation_timer.stop();
-
-    arguments.store_index_timer.start();
-    store_index(arguments.out_path, std::move(index));
-    arguments.store_index_timer.stop();
-=======
         construct_hibf(local_arguments, config, layout);
     }
->>>>>>> b671474e
 }
 
 } // namespace raptor